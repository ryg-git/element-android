<?xml version="1.0" encoding="utf-8"?>
<manifest xmlns:android="http://schemas.android.com/apk/res/android"
    xmlns:tools="http://schemas.android.com/tools"
    package="im.vector.app">

    <!-- Needed for VOIP call to detect and switch to headset-->
    <uses-permission android:name="android.permission.BLUETOOTH" />
    <uses-permission android:name="android.permission.INTERNET" />
    <uses-permission android:name="android.permission.READ_CONTACTS" />
    <uses-permission android:name="android.permission.FOREGROUND_SERVICE" />
    <uses-permission android:name="android.permission.VIBRATE" />
    <uses-permission android:name="android.permission.CAMERA" />
    <uses-permission android:name="android.permission.RECORD_AUDIO" />
    <uses-permission android:name="android.permission.READ_EXTERNAL_STORAGE" />

    <!-- Call feature -->
    <uses-permission android:name="android.permission.MANAGE_OWN_CALLS" />
    <!-- Commented because Google PlayStore does not like we add permission if we are not requiring it. And it was added for future use -->
    <!--uses-permission android:name="android.permission.READ_CALL_LOG" /-->
    <!-- Needed for voice call to toggle speaker on or off -->
    <uses-permission android:name="android.permission.MODIFY_AUDIO_SETTINGS" />
    <!-- READ_PHONE_STATE is needed only if your calling app reads numbers from the `PHONE_STATE`
            intent action. -->

    <!-- Needed to show incoming calls activity in lock screen-->
    <uses-permission android:name="android.permission.USE_FULL_SCREEN_INTENT" />
    <uses-permission android:name="android.permission.WAKE_LOCK" />
    <!-- Needed for incoming calls  -->
    <uses-permission android:name="android.permission.SYSTEM_ALERT_WINDOW" />

    <!-- To be able to install APK from the application -->
    <uses-permission android:name="android.permission.REQUEST_INSTALL_PACKAGES" />

    <!-- Jitsi libs adds CALENDAR permissions, but we can remove them safely according to https://github.com/jitsi/jitsi-meet/issues/4068#issuecomment-480482481 -->
    <uses-permission
        android:name="android.permission.READ_CALENDAR"
        tools:node="remove" />
    <uses-permission
        android:name="android.permission.WRITE_CALENDAR"
        tools:node="remove" />

    <!-- Jitsi SDK is now API23+ -->
    <uses-sdk tools:overrideLibrary="org.jitsi.meet.sdk,com.oney.WebRTCModule,com.learnium.RNDeviceInfo,com.reactnativecommunity.asyncstorage,com.ocetnik.timer,com.calendarevents,com.reactnativecommunity.netinfo,com.kevinresol.react_native_default_preference,com.rnimmersive,com.corbt.keepawake,com.BV.LinearGradient,com.horcrux.svg" />

    <!-- Adding CAMERA permission prevents Chromebooks to see the application on the PlayStore -->
    <!-- Tell that the Camera is not mandatory to install the application -->
    <uses-feature
        android:name="android.hardware.camera"
        android:required="false" />
    <uses-feature
        android:name="android.hardware.camera.autofocus"
        android:required="false" />

    <!-- Since Android 11, see https://developer.android.com/training/package-visibility -->
    <queries>
        <!-- To open URL in CustomTab (prefetch, etc.). It makes CustomTabsClient.getPackageName() work
         see https://developer.android.com/training/package-visibility/use-cases#open-urls-custom-tabs -->
        <intent>
            <action android:name="android.support.customtabs.action.CustomTabsService" />
        </intent>

        <!-- The app can open attachments of any mime type
        see https://developer.android.com/training/package-visibility/use-cases#open-a-file -->
        <intent>
            <action android:name="android.intent.action.VIEW" />
            <data android:mimeType="*/*" />
        </intent>
    </queries>

    <application
        android:name=".VectorApplication"
        android:allowBackup="false"
        android:icon="@mipmap/ic_launcher"
        android:label="@string/app_name"
        android:networkSecurityConfig="@xml/network_security_config"
        android:roundIcon="@mipmap/ic_launcher_round"
        android:supportsRtl="true"
        android:theme="@style/Theme.Vector.Light"
        tools:replace="android:allowBackup">

        <!-- No limit for screen ratio: avoid black strips -->
        <meta-data
            android:name="android.max_aspect"
            android:value="9.9" />

        <activity
            android:name=".features.MainActivity"
            android:theme="@style/Theme.Vector.Launcher" />

        <!-- Activity alias for the launcher Activity (must be declared after the Activity it targets) -->
        <activity-alias
            android:name=".features.Alias"
            android:exported="true"
            android:targetActivity=".features.MainActivity">
            <intent-filter>
                <action android:name="android.intent.action.MAIN" />

                <category android:name="android.intent.category.LAUNCHER" />
            </intent-filter>

            <meta-data
                android:name="android.app.shortcuts"
                android:resource="@xml/shortcuts" />
        </activity-alias>

        <activity
            android:name=".features.home.HomeActivity"
            android:exported="false"/>
        <activity
            android:name=".features.login.LoginActivity"
            android:enabled="@bool/useLoginV1"
            android:exported="true"
            android:launchMode="singleTask"
            android:windowSoftInputMode="adjustResize">
            <!-- Add intent filter to handle redirection URL after SSO login in external browser -->
            <intent-filter>
                <action android:name="android.intent.action.VIEW" />

                <category android:name="android.intent.category.DEFAULT" />
                <category android:name="android.intent.category.BROWSABLE" />

                <data
                    android:host="connect"
                    android:scheme="element" />
            </intent-filter>
        </activity>
        <activity
            android:name=".features.login2.LoginActivity2"
            android:enabled="@bool/useLoginV2"
            android:exported="true"
            android:launchMode="singleTask"
            android:windowSoftInputMode="adjustResize">
            <!-- Add intent filter to handle redirection URL after SSO login in external browser -->
            <intent-filter>
                <action android:name="android.intent.action.VIEW" />

                <category android:name="android.intent.category.DEFAULT" />
                <category android:name="android.intent.category.BROWSABLE" />

                <data
                    android:host="connect"
                    android:scheme="element" />
            </intent-filter>
        </activity>

        <!-- Add tools:ignore="Instantiatable" for the error reported only by Buildkite :/ -->
        <activity
            android:name=".features.media.VectorAttachmentViewerActivity"
            android:exported="false"
            android:theme="@style/Theme.Vector.Black.Transparent"
            tools:ignore="Instantiatable" />

        <activity
            android:name=".features.media.BigImageViewerActivity"
            android:exported="false" />
        <activity
            android:name=".features.rageshake.BugReportActivity"
            android:exported="false"
            android:label="@string/title_activity_bug_report" />
        <activity
            android:name=".features.settings.VectorSettingsActivity"
            android:exported="false"
            android:label="@string/title_activity_settings"
            android:windowSoftInputMode="adjustResize" />
        <activity
            android:name=".features.crypto.keysbackup.restore.KeysBackupRestoreActivity"
            android:exported="false"
            android:label="@string/title_activity_keys_backup_setup" />
        <activity
            android:name=".features.crypto.keysbackup.setup.KeysBackupSetupActivity"
            android:exported="false"
            android:label="@string/title_activity_keys_backup_restore" />
        <activity
            android:name=".features.crypto.keysbackup.settings.KeysBackupManageActivity"
            android:exported="false"
            android:label="@string/encryption_message_recovery" />

        <activity
            android:name=".features.reactions.EmojiReactionPickerActivity"
            android:exported="false"
            android:label="@string/title_activity_emoji_reaction_picker" />
        <activity
            android:name=".features.roomdirectory.createroom.CreateRoomActivity"
            android:exported="false" />
        <activity
            android:name=".features.roomdirectory.RoomDirectoryActivity"
            android:exported="false" />
        <activity
            android:name=".features.roomdirectory.roompreview.RoomPreviewActivity"
            android:exported="false" />
        <activity
            android:name=".features.home.room.filtered.FilteredRoomsActivity"
            android:exported="false" />
        <activity
            android:name=".features.home.room.detail.RoomDetailActivity"
            android:exported="false"
            android:parentActivityName=".features.home.HomeActivity">
            <meta-data
                android:name="android.support.PARENT_ACTIVITY"
                android:value=".features.home.HomeActivity" />
        </activity>
        <activity
            android:name=".features.debug.DebugMenuActivity"
            android:exported="false"/>
        <activity
            android:name=".features.createdirect.CreateDirectRoomActivity"
            android:exported="false"/>
        <activity
            android:name=".features.invite.InviteUsersToRoomActivity"
            android:exported="false"/>
        <activity
            android:name=".features.webview.VectorWebViewActivity"
            android:exported="false"/>
        <activity
            android:name=".features.link.LinkHandlerActivity"
            android:exported="true">
            <intent-filter>
                <action android:name="android.intent.action.VIEW" />

                <category android:name="android.intent.category.DEFAULT" />
                <category android:name="android.intent.category.BROWSABLE" />

                <data android:scheme="https" />
                <data android:host="riot.im" />
                <data android:host="app.element.io" />
                <data android:host="mobile.element.io" />
                <data android:host="develop.element.io" />
                <data android:host="staging.element.io" />
            </intent-filter>
        </activity>

        <activity
            android:name=".features.share.IncomingShareActivity"
            android:parentActivityName=".features.home.HomeActivity"
            android:exported="true">
            <meta-data
                android:name="android.support.PARENT_ACTIVITY"
                android:value=".features.home.HomeActivity" />

            <intent-filter>
                <action android:name="android.intent.action.SEND" />
                <data android:mimeType="*/*" />

                <category android:name="android.intent.category.DEFAULT" />
                <category android:name="android.intent.category.OPENABLE" />
            </intent-filter>
            <intent-filter>
                <action android:name="android.intent.action.SEND_MULTIPLE" />
                <data android:mimeType="*/*" />
                <category android:name="android.intent.category.DEFAULT" />
                <category android:name="android.intent.category.OPENABLE" />
            </intent-filter>

            <meta-data
                android:name="android.service.chooser.chooser_target_service"
                android:value="androidx.sharetarget.ChooserTargetServiceCompat" />
        </activity>

        <activity
            android:name=".features.roomprofile.RoomProfileActivity"
            android:exported="false"/>
        <activity
            android:name=".features.roomprofile.settings.joinrule.RoomJoinRuleActivity"
            android:exported="false"/>

        <activity
            android:name=".features.signout.hard.SignedOutActivity"
            android:exported="false"/>
        <activity
            android:name=".features.signout.soft.SoftLogoutActivity"
            android:windowSoftInputMode="adjustResize"
            android:exported="false"/>
        <activity
            android:name=".features.permalink.PermalinkHandlerActivity"
            android:launchMode="singleTask"
            android:exported="true">
            <intent-filter>
                <action android:name="android.intent.action.VIEW" />

                <category android:name="android.intent.category.DEFAULT" />
                <category android:name="android.intent.category.BROWSABLE" />

                <data android:scheme="http" />
                <data android:scheme="https" />
                <data android:host="matrix.to" />
                <data
                    android:host="user"
                    android:scheme="element" />
                <data
                    android:host="room"
                    android:scheme="element" />

            </intent-filter>
        </activity>

        <activity
            android:name=".features.roommemberprofile.RoomMemberProfileActivity"
            android:parentActivityName=".features.home.HomeActivity"
            android:exported="false">
            <meta-data
                android:name="android.support.PARENT_ACTIVITY"
                android:value=".features.home.HomeActivity" />
        </activity>

        <activity
            android:name=".features.qrcode.QrCodeScannerActivity"
            android:exported="false"/>

        <activity
            android:name=".features.crypto.quads.SharedSecureStorageActivity"
            android:exported="false"/>
        <activity
            android:name="com.yalantis.ucrop.UCropActivity"
            android:screenOrientation="portrait"
            android:exported="false"/>

        <activity
            android:name=".features.attachments.preview.AttachmentsPreviewActivity"
            android:theme="@style/Theme.Vector.Black.AttachmentsPreview"
            android:exported="false"/>
        <activity
            android:name=".features.call.VectorCallActivity"
            android:configChanges="screenSize|smallestScreenSize|screenLayout|orientation"
            android:excludeFromRecents="true"
            android:launchMode="singleTask"
            android:supportsPictureInPicture="true"
            android:taskAffinity=".features.call.VectorCallActivity"
            android:exported="false"/>
        <!-- PIP Support https://developer.android.com/guide/topics/ui/picture-in-picture -->
        <activity
            android:name=".features.call.conference.VectorJitsiActivity"
            android:configChanges="orientation|smallestScreenSize|screenLayout|screenSize"
            android:launchMode="singleTask"
            android:supportsPictureInPicture="true"
            android:exported="false"/>

        <activity
            android:name=".features.terms.ReviewTermsActivity"
            android:exported="false"/>
        <activity
            android:name=".features.widgets.WidgetActivity"
            android:exported="false"/>
        <activity
            android:name=".features.pin.PinActivity"
            android:exported="false"/>
        <activity
            android:name=".features.home.room.detail.search.SearchActivity"
            android:exported="false"/>
        <activity
            android:name=".features.usercode.UserCodeActivity"
            android:exported="false"/>
        <activity
            android:name=".features.call.transfer.CallTransferActivity"
            android:exported="false"/>

        <!-- Single instance is very important for the custom scheme callback-->
        <activity
            android:name=".features.auth.ReAuthActivity"
            android:exported="false"
            android:launchMode="singleInstance">

            <!-- XXX: UIA SSO has only web fallback, i.e no url redirect, so for now we comment this out
            hopefully, we would use it when finally available
            -->
            <!-- Add intent filter to handle redirection URL after SSO login in external browser -->
            <!--            <intent-filter>-->
            <!--                <action android:name="android.intent.action.VIEW" />-->

            <!--                <category android:name="android.intent.category.DEFAULT" />-->
            <!--                <category android:name="android.intent.category.BROWSABLE" />-->

            <!--                <data-->
            <!--                    android:host="reauth"-->
            <!--                    android:scheme="element" />-->
            <!--            </intent-filter>-->
        </activity>

<<<<<<< HEAD
        <activity
            android:name=".features.devtools.RoomDevToolActivity"
            android:exported="false"/>
        <activity
            android:name=".features.spaces.SpacePreviewActivity"
            android:exported="false"/>
        <activity
            android:name=".features.spaces.SpaceExploreActivity"
            android:exported="false"/>
        <activity
            android:name=".features.spaces.SpaceCreationActivity"
            android:exported="false"/>
        <activity
            android:name=".features.spaces.manage.SpaceManageActivity"
            android:exported="false"/>
        <activity
            android:name=".features.spaces.people.SpacePeopleActivity"
            android:exported="false"/>
=======
        <activity android:name=".features.devtools.RoomDevToolActivity" />
        <activity android:name=".features.spaces.SpacePreviewActivity" />
        <activity android:name=".features.spaces.SpaceExploreActivity" />
        <activity android:name=".features.spaces.SpaceCreationActivity" />
        <activity android:name=".features.spaces.manage.SpaceManageActivity" />
        <activity android:name=".features.spaces.people.SpacePeopleActivity" />
        <activity android:name=".features.spaces.leave.SpaceLeaveAdvancedActivity" />
>>>>>>> 6bf8202e
        <!-- Services -->

        <service
            android:name=".core.services.CallService"
            android:exported="false">
            <!-- in order to get headset button events -->
            <intent-filter>
                <action android:name="android.intent.action.MEDIA_BUTTON" />
            </intent-filter>
        </service>

        <!-- Add tools:ignore="Instantiatable" for the error reported only by Buildkite and for lintGplayRelease check :/ -->
        <service
            android:name=".core.services.VectorSyncService"
            android:exported="false"
            tools:ignore="Instantiatable" />

        <service
            android:name=".features.call.telecom.VectorConnectionService"
            android:permission="android.permission.BIND_TELECOM_CONNECTION_SERVICE"
            android:exported="false">
            <intent-filter>
                <action android:name="android.telecom.ConnectionService" />
            </intent-filter>
        </service>

        <!-- Receivers -->

        <receiver
            android:name=".features.call.service.CallHeadsUpActionReceiver"
            android:exported="false" />

        <receiver
            android:name=".features.settings.troubleshoot.TestNotificationReceiver"
            android:exported="false" />

        <!-- Exported false, should only be accessible from this app!! -->
        <receiver
            android:name=".features.notifications.NotificationBroadcastReceiver"
            android:enabled="true"
            android:exported="false" />

        <!--
        A media button receiver receives and helps translate hardware media playback buttons,
        such as those found on wired and wireless headsets, into the appropriate callbacks in your app.
           -->
        <receiver
            android:name="androidx.media.session.MediaButtonReceiver"
            android:exported="false" >
            <intent-filter>
                <action android:name="android.intent.action.MEDIA_BUTTON" />
            </intent-filter>
        </receiver>

        <!-- Providers -->

        <!-- Remove WorkManagerInitializer Provider because we are using on-demand initialization of WorkManager-->
        <provider
            android:name="androidx.work.impl.WorkManagerInitializer"
            android:authorities="${applicationId}.workmanager-init"
            android:exported="false"
            tools:node="remove" />

        <provider
            android:name="androidx.core.content.FileProvider"
            android:authorities="${applicationId}.fileProvider"
            android:exported="false"
            android:grantUriPermissions="true">
            <meta-data
                android:name="android.support.FILE_PROVIDER_PATHS"
                android:resource="@xml/sdk_provider_paths" />
        </provider>
    </application>

</manifest><|MERGE_RESOLUTION|>--- conflicted
+++ resolved
@@ -375,7 +375,6 @@
             <!--            </intent-filter>-->
         </activity>
 
-<<<<<<< HEAD
         <activity
             android:name=".features.devtools.RoomDevToolActivity"
             android:exported="false"/>
@@ -394,18 +393,12 @@
         <activity
             android:name=".features.spaces.people.SpacePeopleActivity"
             android:exported="false"/>
-=======
-        <activity android:name=".features.devtools.RoomDevToolActivity" />
-        <activity android:name=".features.spaces.SpacePreviewActivity" />
-        <activity android:name=".features.spaces.SpaceExploreActivity" />
-        <activity android:name=".features.spaces.SpaceCreationActivity" />
-        <activity android:name=".features.spaces.manage.SpaceManageActivity" />
-        <activity android:name=".features.spaces.people.SpacePeopleActivity" />
-        <activity android:name=".features.spaces.leave.SpaceLeaveAdvancedActivity" />
->>>>>>> 6bf8202e
-        <!-- Services -->
-
-        <service
+        <activity android:name=".features.spaces.leave.SpaceLeaveAdvancedActivity"
+            android:exported="false"/>
+
+      <!-- Services -->
+
+      <service
             android:name=".core.services.CallService"
             android:exported="false">
             <!-- in order to get headset button events -->
