<?xml version="1.0" encoding="utf-8"?>
<androidx.constraintlayout.widget.ConstraintLayout xmlns:android="http://schemas.android.com/apk/res/android"
    xmlns:app="http://schemas.android.com/apk/res-auto"
    xmlns:tools="http://schemas.android.com/tools"
    android:id="@+id/itemVerificationClickableZone"
    android:layout_width="match_parent"
    android:layout_height="wrap_content"
    android:background="?riotx_bottom_sheet_background"
    android:clickable="true"
    android:focusable="true"
    android:foreground="?attr/selectableItemBackground"
    android:minHeight="64dp"
    android:paddingStart="@dimen/layout_horizontal_margin"
    android:paddingTop="8dp"
    android:paddingEnd="@dimen/layout_horizontal_margin"
    android:paddingBottom="8dp">

    <ImageView
        android:id="@+id/itemVerificationLeftIcon"
        android:layout_width="48dp"
        android:layout_height="48dp"
        android:scaleType="center"
        android:visibility="gone"
        app:layout_constraintBottom_toBottomOf="parent"
        app:layout_constraintStart_toStartOf="parent"
        app:layout_constraintTop_toTopOf="parent"
<<<<<<< HEAD
        tools:src="@drawable/ic_call_resume_action"
        tools:visibility="visible"
=======
>>>>>>> 1540f134
        app:tint="?riotx_text_primary"
        tools:ignore="MissingPrefix"
        tools:src="@drawable/ic_share"
        tools:visibility="visible" />


    <TextView
        android:id="@+id/itemVerificationActionTitle"
        android:layout_width="0dp"
        android:layout_height="wrap_content"
        android:layout_marginStart="8dp"
        android:textColor="@color/riotx_accent"
        android:textSize="16sp"
        app:layout_constrainedWidth="true"
        app:layout_constraintBottom_toTopOf="@+id/itemVerificationActionSubTitle"
        app:layout_constraintEnd_toStartOf="@+id/itemVerificationActionIcon"
        app:layout_constraintStart_toEndOf="@+id/itemVerificationLeftIcon"
        app:layout_constraintTop_toTopOf="parent"
        app:layout_constraintVertical_chainStyle="packed"
        app:layout_goneMarginStart="0dp"
        tools:text="@string/start_verification" />

    <TextView
        android:id="@+id/itemVerificationActionSubTitle"
        android:layout_width="0dp"
        android:layout_height="wrap_content"
        android:layout_marginTop="4dp"
        android:textColor="?riotx_text_secondary"
        android:textSize="12sp"
        android:visibility="gone"
        app:layout_constrainedWidth="true"
        app:layout_constraintBottom_toBottomOf="parent"
        app:layout_constraintEnd_toStartOf="@+id/itemVerificationActionIcon"
        app:layout_constraintStart_toStartOf="@+id/itemVerificationActionTitle"
        app:layout_constraintTop_toBottomOf="@+id/itemVerificationActionTitle"
        tools:text="For maximum security, do this in person"
        />

    <ImageView
        android:id="@+id/itemVerificationActionIcon"
        android:layout_width="48dp"
        android:layout_height="48dp"
        android:scaleType="center"
        app:layout_constraintBottom_toBottomOf="parent"
        app:layout_constraintEnd_toEndOf="parent"
        app:layout_constraintTop_toTopOf="parent"
        app:tint="?riotx_text_primary"
        tools:ignore="MissingPrefix"
        tools:src="@drawable/ic_arrow_right" />

</androidx.constraintlayout.widget.ConstraintLayout><|MERGE_RESOLUTION|>--- conflicted
+++ resolved
@@ -24,11 +24,6 @@
         app:layout_constraintBottom_toBottomOf="parent"
         app:layout_constraintStart_toStartOf="parent"
         app:layout_constraintTop_toTopOf="parent"
-<<<<<<< HEAD
-        tools:src="@drawable/ic_call_resume_action"
-        tools:visibility="visible"
-=======
->>>>>>> 1540f134
         app:tint="?riotx_text_primary"
         tools:ignore="MissingPrefix"
         tools:src="@drawable/ic_share"
