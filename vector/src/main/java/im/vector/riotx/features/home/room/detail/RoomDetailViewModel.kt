/*
 * Copyright 2019 New Vector Ltd
 *
 * Licensed under the Apache License, Version 2.0 (the "License");
 * you may not use this file except in compliance with the License.
 * You may obtain a copy of the License at
 *
 * http://www.apache.org/licenses/LICENSE-2.0
 *
 * Unless required by applicable law or agreed to in writing, software
 * distributed under the License is distributed on an "AS IS" BASIS,
 * WITHOUT WARRANTIES OR CONDITIONS OF ANY KIND, either express or implied.
 * See the License for the specific language governing permissions and
 * limitations under the License.
 */

package im.vector.riotx.features.home.room.detail

import android.net.Uri
import androidx.annotation.IdRes
import androidx.lifecycle.LiveData
import androidx.lifecycle.MutableLiveData
import com.airbnb.mvrx.*
import com.jakewharton.rxrelay2.BehaviorRelay
import com.squareup.inject.assisted.Assisted
import com.squareup.inject.assisted.AssistedInject
import im.vector.matrix.android.api.MatrixCallback
import im.vector.matrix.android.api.MatrixPatterns
import im.vector.matrix.android.api.session.Session
import im.vector.matrix.android.api.session.events.model.EventType
import im.vector.matrix.android.api.session.events.model.isImageMessage
import im.vector.matrix.android.api.session.events.model.isTextMessage
import im.vector.matrix.android.api.session.events.model.toModel
import im.vector.matrix.android.api.session.file.FileService
import im.vector.matrix.android.api.session.homeserver.HomeServerCapabilities
import im.vector.matrix.android.api.session.room.model.Membership
import im.vector.matrix.android.api.session.room.model.message.MessageContent
import im.vector.matrix.android.api.session.room.model.message.MessageType
import im.vector.matrix.android.api.session.room.model.message.getFileUrl
import im.vector.matrix.android.api.session.room.model.tombstone.RoomTombstoneContent
import im.vector.matrix.android.api.session.room.send.UserDraft
import im.vector.matrix.android.api.session.room.timeline.TimelineSettings
import im.vector.matrix.android.api.session.room.timeline.getTextEditableContent
import im.vector.matrix.android.internal.crypto.attachments.toElementToDecrypt
import im.vector.matrix.android.internal.crypto.model.event.EncryptedEventContent
import im.vector.matrix.rx.rx
import im.vector.matrix.rx.unwrap
import im.vector.riotx.BuildConfig
import im.vector.riotx.R
import im.vector.riotx.core.extensions.postLiveEvent
import im.vector.riotx.core.platform.VectorViewModel
import im.vector.riotx.core.resources.StringProvider
import im.vector.riotx.core.resources.UserPreferencesProvider
import im.vector.riotx.core.utils.LiveEvent
import im.vector.riotx.core.utils.subscribeLogError
import im.vector.riotx.features.command.CommandParser
import im.vector.riotx.features.command.ParsedCommand
import im.vector.riotx.features.home.room.detail.timeline.helper.TimelineDisplayableEvents
import im.vector.riotx.features.settings.VectorPreferences
import io.reactivex.rxkotlin.subscribeBy
import org.commonmark.parser.Parser
import org.commonmark.renderer.html.HtmlRenderer
import timber.log.Timber
import java.io.File
import java.util.concurrent.TimeUnit

class RoomDetailViewModel @AssistedInject constructor(@Assisted initialState: RoomDetailViewState,
                                                      userPreferencesProvider: UserPreferencesProvider,
                                                      private val vectorPreferences: VectorPreferences,
                                                      private val stringProvider: StringProvider,
                                                      private val session: Session
) : VectorViewModel<RoomDetailViewState, RoomDetailAction>(initialState) {

    private val room = session.getRoom(initialState.roomId)!!
    private val eventId = initialState.eventId
    private val invisibleEventsObservable = BehaviorRelay.create<RoomDetailAction.TimelineEventTurnsInvisible>()
    private val visibleEventsObservable = BehaviorRelay.create<RoomDetailAction.TimelineEventTurnsVisible>()
    private val timelineSettings = if (userPreferencesProvider.shouldShowHiddenEvents()) {
        TimelineSettings(30,
                filterEdits = false,
                filterTypes = true,
                allowedTypes = TimelineDisplayableEvents.DEBUG_DISPLAYABLE_TYPES,
                buildReadReceipts = userPreferencesProvider.shouldShowReadReceipts())
    } else {
        TimelineSettings(30,
                filterEdits = true,
                filterTypes = true,
                allowedTypes = TimelineDisplayableEvents.DISPLAYABLE_TYPES,
                buildReadReceipts = userPreferencesProvider.shouldShowReadReceipts())
    }

    private var timeline = room.createTimeline(eventId, timelineSettings)

    // Can be used for several actions, for a one shot result
    private val _requestLiveData = MutableLiveData<LiveEvent<Async<RoomDetailAction>>>()
    val requestLiveData: LiveData<LiveEvent<Async<RoomDetailAction>>>
        get() = _requestLiveData

    // Slot to keep a pending action during permission request
    var pendingAction: RoomDetailAction? = null
    // Slot to keep a pending uri during permission request
    var pendingUri: Uri? = null

    @AssistedInject.Factory
    interface Factory {
        fun create(initialState: RoomDetailViewState): RoomDetailViewModel
    }

    companion object : MvRxViewModelFactory<RoomDetailViewModel, RoomDetailViewState> {

        const val PAGINATION_COUNT = 50

        @JvmStatic
        override fun create(viewModelContext: ViewModelContext, state: RoomDetailViewState): RoomDetailViewModel? {
            val fragment: RoomDetailFragment = (viewModelContext as FragmentViewModelContext).fragment()

            return fragment.roomDetailViewModelFactory.create(state)
        }
    }

    init {
        observeSyncState()
        observeRoomSummary()
        observeEventDisplayedActions()
        observeSummaryState()
        observeDrafts()
        room.rx().loadRoomMembersIfNeeded().subscribeLogError().disposeOnClear()
        timeline.start()
        setState { copy(timeline = this@RoomDetailViewModel.timeline) }
    }

    override fun handle(action: RoomDetailAction) {
        when (action) {
            is RoomDetailAction.SaveDraft                   -> handleSaveDraft(action)
            is RoomDetailAction.SendMessage                 -> handleSendMessage(action)
            is RoomDetailAction.SendMedia                   -> handleSendMedia(action)
            is RoomDetailAction.TimelineEventTurnsVisible   -> handleEventVisible(action)
            is RoomDetailAction.TimelineEventTurnsInvisible -> handleEventInvisible(action)
            is RoomDetailAction.LoadMoreTimelineEvents      -> handleLoadMore(action)
            is RoomDetailAction.SendReaction                -> handleSendReaction(action)
            is RoomDetailAction.AcceptInvite                -> handleAcceptInvite()
            is RoomDetailAction.RejectInvite                -> handleRejectInvite()
            is RoomDetailAction.RedactAction                -> handleRedactEvent(action)
            is RoomDetailAction.UndoReaction                -> handleUndoReact(action)
            is RoomDetailAction.UpdateQuickReactAction      -> handleUpdateQuickReaction(action)
            is RoomDetailAction.ExitSpecialMode             -> handleExitSpecialMode(action)
            is RoomDetailAction.EnterEditMode               -> handleEditAction(action)
            is RoomDetailAction.EnterQuoteMode              -> handleQuoteAction(action)
            is RoomDetailAction.EnterReplyMode              -> handleReplyAction(action)
            is RoomDetailAction.DownloadFile                -> handleDownloadFile(action)
            is RoomDetailAction.NavigateToEvent             -> handleNavigateToEvent(action)
            is RoomDetailAction.HandleTombstoneEvent        -> handleTombstoneEvent(action)
            is RoomDetailAction.ResendMessage               -> handleResendEvent(action)
            is RoomDetailAction.RemoveFailedEcho            -> handleRemove(action)
            is RoomDetailAction.ClearSendQueue              -> handleClearSendQueue()
            is RoomDetailAction.ResendAll                   -> handleResendAll()
            is RoomDetailAction.SetReadMarkerAction         -> handleSetReadMarkerAction(action)
            is RoomDetailAction.MarkAllAsRead               -> handleMarkAllAsRead()
            is RoomDetailAction.ReportContent               -> handleReportContent(action)
            is RoomDetailAction.IgnoreUser                  -> handleIgnoreUser(action)
        }
    }

    private fun handleEventInvisible(action: RoomDetailAction.TimelineEventTurnsInvisible) {
        invisibleEventsObservable.accept(action)
    }

    /**
     * Convert a send mode to a draft and save the draft
     */
    private fun handleSaveDraft(action: RoomDetailAction.SaveDraft) {
        withState {
            when (it.sendMode) {
                is SendMode.REGULAR -> room.saveDraft(UserDraft.REGULAR(action.draft))
                is SendMode.REPLY   -> room.saveDraft(UserDraft.REPLY(it.sendMode.timelineEvent.root.eventId!!, action.draft))
                is SendMode.QUOTE   -> room.saveDraft(UserDraft.QUOTE(it.sendMode.timelineEvent.root.eventId!!, action.draft))
                is SendMode.EDIT    -> room.saveDraft(UserDraft.EDIT(it.sendMode.timelineEvent.root.eventId!!, action.draft))
            }
        }
    }

    private fun observeDrafts() {
        room.rx().liveDrafts()
                .subscribe {
                    Timber.d("Draft update --> SetState")
                    setState {
                        val draft = it.lastOrNull() ?: UserDraft.REGULAR("")
                        copy(
                                // Create a sendMode from a draft and retrieve the TimelineEvent
                                sendMode = when (draft) {
                                    is UserDraft.REGULAR -> SendMode.REGULAR(draft.text)
                                    is UserDraft.QUOTE   -> {
                                        room.getTimeLineEvent(draft.linkedEventId)?.let { timelineEvent ->
                                            SendMode.QUOTE(timelineEvent, draft.text)
                                        }
                                    }
                                    is UserDraft.REPLY   -> {
                                        room.getTimeLineEvent(draft.linkedEventId)?.let { timelineEvent ->
                                            SendMode.REPLY(timelineEvent, draft.text)
                                        }
                                    }
                                    is UserDraft.EDIT    -> {
                                        room.getTimeLineEvent(draft.linkedEventId)?.let { timelineEvent ->
                                            SendMode.EDIT(timelineEvent, draft.text)
                                        }
                                    }
                                } ?: SendMode.REGULAR("")
                        )
                    }
                }
                .disposeOnClear()
    }

    private fun handleTombstoneEvent(action: RoomDetailAction.HandleTombstoneEvent) {
        val tombstoneContent = action.event.getClearContent().toModel<RoomTombstoneContent>()
                ?: return

        val roomId = tombstoneContent.replacementRoom ?: ""
        val isRoomJoined = session.getRoom(roomId)?.roomSummary()?.membership == Membership.JOIN
        if (isRoomJoined) {
            setState { copy(tombstoneEventHandling = Success(roomId)) }
        } else {
            val viaServer = MatrixPatterns.extractServerNameFromId(action.event.senderId).let {
                if (it.isNullOrBlank()) {
                    emptyList()
                } else {
                    listOf(it)
                }
            }
            session.rx()
                    .joinRoom(roomId, viaServer)
                    .map { roomId }
                    .execute {
                        copy(tombstoneEventHandling = it)
                    }
        }
    }

    private val _nonBlockingPopAlert = MutableLiveData<LiveEvent<Pair<Int, List<Any>>>>()
    val nonBlockingPopAlert: LiveData<LiveEvent<Pair<Int, List<Any>>>>
        get() = _nonBlockingPopAlert

    private val _sendMessageResultLiveData = MutableLiveData<LiveEvent<SendMessageResult>>()
    val sendMessageResultLiveData: LiveData<LiveEvent<SendMessageResult>>
        get() = _sendMessageResultLiveData

    private val _navigateToEvent = MutableLiveData<LiveEvent<String>>()
    val navigateToEvent: LiveData<LiveEvent<String>>
        get() = _navigateToEvent

    private val _fileTooBigEvent = MutableLiveData<LiveEvent<FileTooBigError>>()
    val fileTooBigEvent: LiveData<LiveEvent<FileTooBigError>>
        get() = _fileTooBigEvent

    private val _downloadedFileEvent = MutableLiveData<LiveEvent<DownloadFileState>>()
    val downloadedFileEvent: LiveData<LiveEvent<DownloadFileState>>
        get() = _downloadedFileEvent

    fun isMenuItemVisible(@IdRes itemId: Int) = when (itemId) {
        R.id.clear_message_queue ->
            /* For now always disable on production, worker cancellation is not working properly */
            timeline.pendingEventCount() > 0 && BuildConfig.DEBUG
        R.id.resend_all          -> timeline.failedToDeliverEventCount() > 0
        R.id.clear_all           -> timeline.failedToDeliverEventCount() > 0
        else                     -> false
    }

    // PRIVATE METHODS *****************************************************************************

    private fun handleSendMessage(action: RoomDetailAction.SendMessage) {
        withState { state ->
            when (state.sendMode) {
                is SendMode.REGULAR -> {
                    when (val slashCommandResult = CommandParser.parseSplashCommand(action.text)) {
                        is ParsedCommand.ErrorNotACommand         -> {
                            // Send the text message to the room
                            room.sendTextMessage(action.text, autoMarkdown = action.autoMarkdown)
                            _sendMessageResultLiveData.postLiveEvent(SendMessageResult.MessageSent)
                            popDraft()
                        }
                        is ParsedCommand.ErrorSyntax              -> {
                            _sendMessageResultLiveData.postLiveEvent(SendMessageResult.SlashCommandError(slashCommandResult.command))
                        }
                        is ParsedCommand.ErrorEmptySlashCommand   -> {
                            _sendMessageResultLiveData.postLiveEvent(SendMessageResult.SlashCommandUnknown("/"))
                        }
                        is ParsedCommand.ErrorUnknownSlashCommand -> {
                            _sendMessageResultLiveData.postLiveEvent(SendMessageResult.SlashCommandUnknown(slashCommandResult.slashCommand))
                        }
                        is ParsedCommand.Invite                   -> {
                            handleInviteSlashCommand(slashCommandResult)
                            popDraft()
                        }
                        is ParsedCommand.SetUserPowerLevel        -> {
                            // TODO
                            _sendMessageResultLiveData.postLiveEvent(SendMessageResult.SlashCommandNotImplemented)
                        }
                        is ParsedCommand.ClearScalarToken         -> {
                            // TODO
                            _sendMessageResultLiveData.postLiveEvent(SendMessageResult.SlashCommandNotImplemented)
                        }
                        is ParsedCommand.SetMarkdown              -> {
                            vectorPreferences.setMarkdownEnabled(slashCommandResult.enable)
                            _sendMessageResultLiveData.postLiveEvent(SendMessageResult.SlashCommandHandled(
                                    if (slashCommandResult.enable) R.string.markdown_has_been_enabled else R.string.markdown_has_been_disabled))
                            popDraft()
                        }
                        is ParsedCommand.UnbanUser                -> {
                            // TODO
                            _sendMessageResultLiveData.postLiveEvent(SendMessageResult.SlashCommandNotImplemented)
                        }
                        is ParsedCommand.BanUser                  -> {
                            // TODO
                            _sendMessageResultLiveData.postLiveEvent(SendMessageResult.SlashCommandNotImplemented)
                        }
                        is ParsedCommand.KickUser                 -> {
                            // TODO
                            _sendMessageResultLiveData.postLiveEvent(SendMessageResult.SlashCommandNotImplemented)
                        }
                        is ParsedCommand.JoinRoom                 -> {
                            // TODO
                            _sendMessageResultLiveData.postLiveEvent(SendMessageResult.SlashCommandNotImplemented)
                        }
                        is ParsedCommand.PartRoom                 -> {
                            // TODO
                            _sendMessageResultLiveData.postLiveEvent(SendMessageResult.SlashCommandNotImplemented)
                        }
                        is ParsedCommand.SendEmote                -> {
                            room.sendTextMessage(slashCommandResult.message, msgType = MessageType.MSGTYPE_EMOTE)
                            _sendMessageResultLiveData.postLiveEvent(SendMessageResult.SlashCommandHandled())
                            popDraft()
                        }
                        is ParsedCommand.SendSpoiler              -> {
                            room.sendFormattedTextMessage(
                                    "[${stringProvider.getString(R.string.spoiler)}](${slashCommandResult.message})",
                                    "<span data-mx-spoiler>${slashCommandResult.message}</span>"
                            )
                            _sendMessageResultLiveData.postLiveEvent(SendMessageResult.SlashCommandHandled())
                            popDraft()
                        }
                        is ParsedCommand.ChangeTopic              -> {
                            handleChangeTopicSlashCommand(slashCommandResult)
                            popDraft()
                        }
                        is ParsedCommand.ChangeDisplayName        -> {
                            // TODO
                            _sendMessageResultLiveData.postLiveEvent(SendMessageResult.SlashCommandNotImplemented)
                        }
                    }
                }
                is SendMode.EDIT    -> {
                    // is original event a reply?
                    val inReplyTo = state.sendMode.timelineEvent.root.getClearContent().toModel<MessageContent>()?.relatesTo?.inReplyTo?.eventId
                            ?: state.sendMode.timelineEvent.root.content.toModel<EncryptedEventContent>()?.relatesTo?.inReplyTo?.eventId
                    if (inReplyTo != null) {
                        // TODO check if same content?
                        room.getTimeLineEvent(inReplyTo)?.let {
                            room.editReply(state.sendMode.timelineEvent, it, action.text)
                        }
                    } else {
                        val messageContent: MessageContent? =
                                state.sendMode.timelineEvent.annotations?.editSummary?.aggregatedContent.toModel()
                                        ?: state.sendMode.timelineEvent.root.getClearContent().toModel()
                        val existingBody = messageContent?.body ?: ""
                        if (existingBody != action.text) {
                            room.editTextMessage(state.sendMode.timelineEvent.root.eventId ?: "",
                                    messageContent?.type ?: MessageType.MSGTYPE_TEXT,
                                    action.text,
                                    action.autoMarkdown)
                        } else {
                            Timber.w("Same message content, do not send edition")
                        }
                    }
                    _sendMessageResultLiveData.postLiveEvent(SendMessageResult.MessageSent)
                    popDraft()
                }
                is SendMode.QUOTE   -> {
                    val messageContent: MessageContent? =
                            state.sendMode.timelineEvent.annotations?.editSummary?.aggregatedContent.toModel()
                                    ?: state.sendMode.timelineEvent.root.getClearContent().toModel()
                    val textMsg = messageContent?.body

                    val finalText = legacyRiotQuoteText(textMsg, action.text)

                    // TODO Refactor this, just temporary for quotes
                    val parser = Parser.builder().build()
                    val document = parser.parse(finalText)
                    val renderer = HtmlRenderer.builder().build()
                    val htmlText = renderer.render(document)
                    if (finalText == htmlText) {
                        room.sendTextMessage(finalText)
                    } else {
                        room.sendFormattedTextMessage(finalText, htmlText)
                    }
                    _sendMessageResultLiveData.postLiveEvent(SendMessageResult.MessageSent)
                    popDraft()
                }
                is SendMode.REPLY   -> {
                    state.sendMode.timelineEvent.let {
                        room.replyToMessage(it, action.text, action.autoMarkdown)
                        _sendMessageResultLiveData.postLiveEvent(SendMessageResult.MessageSent)
                        popDraft()
                    }
                }
            }
        }
    }

    private fun popDraft() {
        room.deleteDraft()
    }

    private fun legacyRiotQuoteText(quotedText: String?, myText: String): String {
        val messageParagraphs = quotedText?.split("\n\n".toRegex())?.dropLastWhile { it.isEmpty() }?.toTypedArray()
        return buildString {
            if (messageParagraphs != null) {
                for (i in messageParagraphs.indices) {
                    if (messageParagraphs[i].isNotBlank()) {
                        append("> ")
                        append(messageParagraphs[i])
                    }

                    if (i != messageParagraphs.lastIndex) {
                        append("\n\n")
                    }
                }
            }
            append("\n\n")
            append(myText)
        }
    }

    private fun handleChangeTopicSlashCommand(changeTopic: ParsedCommand.ChangeTopic) {
        _sendMessageResultLiveData.postLiveEvent(SendMessageResult.SlashCommandHandled())

        room.updateTopic(changeTopic.topic, object : MatrixCallback<Unit> {
            override fun onSuccess(data: Unit) {
                _sendMessageResultLiveData.postLiveEvent(SendMessageResult.SlashCommandResultOk)
            }

            override fun onFailure(failure: Throwable) {
                _sendMessageResultLiveData.postLiveEvent(SendMessageResult.SlashCommandResultError(failure))
            }
        })
    }

    private fun handleInviteSlashCommand(invite: ParsedCommand.Invite) {
        _sendMessageResultLiveData.postLiveEvent(SendMessageResult.SlashCommandHandled())

        room.invite(invite.userId, object : MatrixCallback<Unit> {
            override fun onSuccess(data: Unit) {
                _sendMessageResultLiveData.postLiveEvent(SendMessageResult.SlashCommandResultOk)
            }

            override fun onFailure(failure: Throwable) {
                _sendMessageResultLiveData.postLiveEvent(SendMessageResult.SlashCommandResultError(failure))
            }
        })
    }

    private fun handleSendReaction(action: RoomDetailAction.SendReaction) {
        room.sendReaction(action.targetEventId, action.reaction)
    }

    private fun handleRedactEvent(action: RoomDetailAction.RedactAction) {
        val event = room.getTimeLineEvent(action.targetEventId) ?: return
        room.redactEvent(event.root, action.reason)
    }

    private fun handleUndoReact(action: RoomDetailAction.UndoReaction) {
        room.undoReaction(action.targetEventId, action.reaction)
    }

    private fun handleUpdateQuickReaction(action: RoomDetailAction.UpdateQuickReactAction) {
        if (action.add) {
            room.sendReaction(action.targetEventId, action.selectedReaction)
        } else {
            room.undoReaction(action.targetEventId, action.selectedReaction)
        }
    }

    private fun handleSendMedia(action: RoomDetailAction.SendMedia) {
        val attachments = action.attachments
        val homeServerCapabilities = session.getHomeServerCapabilities()
        val maxUploadFileSize = homeServerCapabilities.maxUploadFileSize

        if (maxUploadFileSize == HomeServerCapabilities.MAX_UPLOAD_FILE_SIZE_UNKNOWN) {
            // Unknown limitation
            room.sendMedias(attachments)
        } else {
            when (val tooBigFile = attachments.find { it.size > maxUploadFileSize }) {
                null -> room.sendMedias(attachments)
                else -> _fileTooBigEvent.postValue(LiveEvent(FileTooBigError(tooBigFile.name
                        ?: tooBigFile.path, tooBigFile.size, maxUploadFileSize)))
            }
        }
    }

    private fun handleEventVisible(action: RoomDetailAction.TimelineEventTurnsVisible) {
        if (action.event.root.sendState.isSent()) { // ignore pending/local events
            visibleEventsObservable.accept(action)
        }
        // We need to update this with the related m.replace also (to move read receipt)
        action.event.annotations?.editSummary?.sourceEvents?.forEach {
            room.getTimeLineEvent(it)?.let { event ->
                visibleEventsObservable.accept(RoomDetailAction.TimelineEventTurnsVisible(event))
            }
        }
    }

    private fun handleLoadMore(action: RoomDetailAction.LoadMoreTimelineEvents) {
        timeline.paginate(action.direction, PAGINATION_COUNT)
    }

    private fun handleRejectInvite() {
        room.leave(object : MatrixCallback<Unit> {})
    }

    private fun handleAcceptInvite() {
        room.join(callback = object : MatrixCallback<Unit> {})
    }

<<<<<<< HEAD
    private fun handleEditAction(action: RoomDetailActions.EnterEditMode) {
        saveCurrentDraft(action.text)
=======
    private fun handleEditAction(action: RoomDetailAction.EnterEditMode) {
        saveCurrentDraft(action.draft)
>>>>>>> 65b09ad4

        room.getTimeLineEvent(action.eventId)?.let { timelineEvent ->
            timelineEvent.root.eventId?.let {
                room.saveDraft(UserDraft.EDIT(it, timelineEvent.getTextEditableContent() ?: ""))
            }
            setState { copy(sendMode = SendMode.EDIT(timelineEvent, action.text)) }
        }
    }

<<<<<<< HEAD
    private fun handleQuoteAction(action: RoomDetailActions.EnterQuoteMode) {
        saveCurrentDraft(action.text)
=======
    private fun handleQuoteAction(action: RoomDetailAction.EnterQuoteMode) {
        saveCurrentDraft(action.draft)
>>>>>>> 65b09ad4

        room.getTimeLineEvent(action.eventId)?.let { timelineEvent ->
            withState { state ->
                // Save a new draft and keep the previously entered text, if it was not an edit
                timelineEvent.root.eventId?.let {
                    if (state.sendMode is SendMode.EDIT) {
                        room.saveDraft(UserDraft.QUOTE(it, ""))
                    } else {
                        room.saveDraft(UserDraft.QUOTE(it, action.text))
                    }
                }
                setState { copy(sendMode = SendMode.QUOTE(timelineEvent, action.text)) }
            }
        }
    }

<<<<<<< HEAD
    private fun handleReplyAction(action: RoomDetailActions.EnterReplyMode) {
        saveCurrentDraft(action.text)
=======
    private fun handleReplyAction(action: RoomDetailAction.EnterReplyMode) {
        saveCurrentDraft(action.draft)

>>>>>>> 65b09ad4
        room.getTimeLineEvent(action.eventId)?.let { timelineEvent ->
            withState { state ->
                // Save a new draft and keep the previously entered text, if it was not an edit
                timelineEvent.root.eventId?.let {
                    if (state.sendMode is SendMode.EDIT) {
                        room.saveDraft(UserDraft.REPLY(it, ""))
                    } else {
                        room.saveDraft(UserDraft.REPLY(it, action.text))
                    }
                }
                setState { copy(sendMode = SendMode.REPLY(timelineEvent, action.text)) }
            }
        }
    }

    private fun saveCurrentDraft(draft: String) {
        // Save the draft with the current text if any
        withState {
            if (draft.isNotBlank()) {
                when (it.sendMode) {
                    is SendMode.REGULAR -> room.saveDraft(UserDraft.REGULAR(draft))
                    is SendMode.REPLY   -> room.saveDraft(UserDraft.REPLY(it.sendMode.timelineEvent.root.eventId!!, draft))
                    is SendMode.QUOTE   -> room.saveDraft(UserDraft.QUOTE(it.sendMode.timelineEvent.root.eventId!!, draft))
                    is SendMode.EDIT    -> room.saveDraft(UserDraft.EDIT(it.sendMode.timelineEvent.root.eventId!!, draft))
                }
            }
        }
    }

    private fun handleExitSpecialMode(action: RoomDetailAction.ExitSpecialMode) {
        withState { state ->
            // For edit, just delete the current draft
            if (state.sendMode is SendMode.EDIT) {
                room.deleteDraft()
            } else {
                // Save a new draft and keep the previously entered text
                room.saveDraft(UserDraft.REGULAR(action.text))
            }
        }
    }

    private fun handleDownloadFile(action: RoomDetailAction.DownloadFile) {
        session.downloadFile(
                FileService.DownloadMode.TO_EXPORT,
                action.eventId,
                action.messageFileContent.getFileName(),
                action.messageFileContent.getFileUrl(),
                action.messageFileContent.encryptedFileInfo?.toElementToDecrypt(),
                object : MatrixCallback<File> {
                    override fun onSuccess(data: File) {
                        _downloadedFileEvent.postLiveEvent(DownloadFileState(
                                action.messageFileContent.getMimeType(),
                                data,
                                null
                        ))
                    }

                    override fun onFailure(failure: Throwable) {
                        _downloadedFileEvent.postLiveEvent(DownloadFileState(
                                action.messageFileContent.getMimeType(),
                                null,
                                failure
                        ))
                    }
                })
    }

    private fun handleNavigateToEvent(action: RoomDetailAction.NavigateToEvent) {
        val targetEventId: String = action.eventId
        val correctedEventId = timeline.getFirstDisplayableEventId(targetEventId) ?: targetEventId
        val indexOfEvent = timeline.getIndexOfEvent(correctedEventId)
        if (indexOfEvent == null) {
            // Event is not already in RAM
            timeline.restartWithEventId(targetEventId)
        }
        if (action.highlight) {
            setState { copy(highlightedEventId = correctedEventId) }
        }
        _navigateToEvent.postLiveEvent(correctedEventId)
    }

    private fun handleResendEvent(action: RoomDetailAction.ResendMessage) {
        val targetEventId = action.eventId
        room.getTimeLineEvent(targetEventId)?.let {
            // State must be UNDELIVERED or Failed
            if (!it.root.sendState.hasFailed()) {
                Timber.e("Cannot resend message, it is not failed, Cancel first")
                return
            }
            when {
                it.root.isTextMessage()  -> room.resendTextMessage(it)
                it.root.isImageMessage() -> room.resendMediaMessage(it)
                else                     -> {
                    // TODO
                }
            }
        }
    }

    private fun handleRemove(action: RoomDetailAction.RemoveFailedEcho) {
        val targetEventId = action.eventId
        room.getTimeLineEvent(targetEventId)?.let {
            // State must be UNDELIVERED or Failed
            if (!it.root.sendState.hasFailed()) {
                Timber.e("Cannot resend message, it is not failed, Cancel first")
                return
            }
            room.deleteFailedEcho(it)
        }
    }

    private fun handleClearSendQueue() {
        room.clearSendingQueue()
    }

    private fun handleResendAll() {
        room.resendAllFailedMessages()
    }

    private fun observeEventDisplayedActions() {
        // We are buffering scroll events for one second
        // and keep the most recent one to set the read receipt on.
        visibleEventsObservable
                .buffer(1, TimeUnit.SECONDS)
                .filter { it.isNotEmpty() }
                .subscribeBy(onNext = { actions ->
                    val mostRecentEvent = actions.maxBy { it.event.displayIndex }
                    mostRecentEvent?.event?.root?.eventId?.let { eventId ->
                        room.setReadReceipt(eventId, callback = object : MatrixCallback<Unit> {})
                    }
                })
                .disposeOnClear()
    }

    private fun handleSetReadMarkerAction(action: RoomDetailAction.SetReadMarkerAction) = withState {
        var readMarkerId = action.eventId
        val indexOfEvent = timeline.getIndexOfEvent(readMarkerId)
        // force to set the read marker on the next event
        if (indexOfEvent != null) {
            timeline.getTimelineEventAtIndex(indexOfEvent - 1)?.root?.eventId?.also { eventIdOfNext ->
                readMarkerId = eventIdOfNext
            }
        }
        room.setReadMarker(readMarkerId, callback = object : MatrixCallback<Unit> {})
    }

    private fun handleMarkAllAsRead() {
        room.markAllAsRead(object : MatrixCallback<Any> {})
    }

    private fun handleReportContent(action: RoomDetailAction.ReportContent) {
        room.reportContent(action.eventId, -100, action.reason, object : MatrixCallback<Unit> {
            override fun onSuccess(data: Unit) {
                _requestLiveData.postValue(LiveEvent(Success(action)))
            }

            override fun onFailure(failure: Throwable) {
                _requestLiveData.postValue(LiveEvent(Fail(failure)))
            }
        })
    }

    private fun handleIgnoreUser(action: RoomDetailAction.IgnoreUser) {
        if (action.userId.isNullOrEmpty()) {
            return
        }

        session.ignoreUserIds(listOf(action.userId), object : MatrixCallback<Unit> {
            override fun onSuccess(data: Unit) {
                _requestLiveData.postValue(LiveEvent(Success(action)))
            }

            override fun onFailure(failure: Throwable) {
                _requestLiveData.postValue(LiveEvent(Fail(failure)))
            }
        })
    }

    private fun observeSyncState() {
        session.rx()
                .liveSyncState()
                .subscribe { syncState ->
                    setState {
                        copy(syncState = syncState)
                    }
                }
                .disposeOnClear()
    }

    private fun observeRoomSummary() {
        room.rx().liveRoomSummary()
                .unwrap()
                .execute { async ->
                    copy(
                            asyncRoomSummary = async,
                            isEncrypted = room.isEncrypted()
                    )
                }
    }

    private fun observeSummaryState() {
        asyncSubscribe(RoomDetailViewState::asyncRoomSummary) { summary ->
            if (summary.membership == Membership.INVITE) {
                summary.latestPreviewableEvent?.root?.senderId?.let { senderId ->
                    session.getUser(senderId)
                }?.also {
                    setState { copy(asyncInviter = Success(it)) }
                }
            }
            room.getStateEvent(EventType.STATE_ROOM_TOMBSTONE)?.also {
                setState { copy(tombstoneEvent = it) }
            }
        }
    }

    override fun onCleared() {
        timeline.dispose()
        super.onCleared()
    }
}<|MERGE_RESOLUTION|>--- conflicted
+++ resolved
@@ -520,29 +520,18 @@
         room.join(callback = object : MatrixCallback<Unit> {})
     }
 
-<<<<<<< HEAD
-    private fun handleEditAction(action: RoomDetailActions.EnterEditMode) {
-        saveCurrentDraft(action.text)
-=======
     private fun handleEditAction(action: RoomDetailAction.EnterEditMode) {
         saveCurrentDraft(action.draft)
->>>>>>> 65b09ad4
 
         room.getTimeLineEvent(action.eventId)?.let { timelineEvent ->
             timelineEvent.root.eventId?.let {
                 room.saveDraft(UserDraft.EDIT(it, timelineEvent.getTextEditableContent() ?: ""))
             }
-            setState { copy(sendMode = SendMode.EDIT(timelineEvent, action.text)) }
-        }
-    }
-
-<<<<<<< HEAD
-    private fun handleQuoteAction(action: RoomDetailActions.EnterQuoteMode) {
-        saveCurrentDraft(action.text)
-=======
+        }
+    }
+
     private fun handleQuoteAction(action: RoomDetailAction.EnterQuoteMode) {
         saveCurrentDraft(action.draft)
->>>>>>> 65b09ad4
 
         room.getTimeLineEvent(action.eventId)?.let { timelineEvent ->
             withState { state ->
@@ -551,22 +540,16 @@
                     if (state.sendMode is SendMode.EDIT) {
                         room.saveDraft(UserDraft.QUOTE(it, ""))
                     } else {
-                        room.saveDraft(UserDraft.QUOTE(it, action.text))
-                    }
-                }
-                setState { copy(sendMode = SendMode.QUOTE(timelineEvent, action.text)) }
-            }
-        }
-    }
-
-<<<<<<< HEAD
-    private fun handleReplyAction(action: RoomDetailActions.EnterReplyMode) {
-        saveCurrentDraft(action.text)
-=======
+                        room.saveDraft(UserDraft.QUOTE(it, action.draft))
+                    }
+                }
+            }
+        }
+    }
+
     private fun handleReplyAction(action: RoomDetailAction.EnterReplyMode) {
         saveCurrentDraft(action.draft)
 
->>>>>>> 65b09ad4
         room.getTimeLineEvent(action.eventId)?.let { timelineEvent ->
             withState { state ->
                 // Save a new draft and keep the previously entered text, if it was not an edit
@@ -574,10 +557,9 @@
                     if (state.sendMode is SendMode.EDIT) {
                         room.saveDraft(UserDraft.REPLY(it, ""))
                     } else {
-                        room.saveDraft(UserDraft.REPLY(it, action.text))
-                    }
-                }
-                setState { copy(sendMode = SendMode.REPLY(timelineEvent, action.text)) }
+                        room.saveDraft(UserDraft.REPLY(it, action.draft))
+                    }
+                }
             }
         }
     }
@@ -603,7 +585,7 @@
                 room.deleteDraft()
             } else {
                 // Save a new draft and keep the previously entered text
-                room.saveDraft(UserDraft.REGULAR(action.text))
+                room.saveDraft(UserDraft.REGULAR(action.draft))
             }
         }
     }
