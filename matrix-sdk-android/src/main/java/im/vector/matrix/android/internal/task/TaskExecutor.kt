--- conflicted
+++ resolved
@@ -19,12 +19,8 @@
 
 import arrow.core.Try
 import im.vector.matrix.android.api.util.Cancelable
-<<<<<<< HEAD
-import im.vector.matrix.android.internal.di.MatrixScope
-=======
 import im.vector.matrix.android.internal.extensions.foldToCallback
 import im.vector.matrix.android.internal.extensions.onError
->>>>>>> 33f17e4c
 import im.vector.matrix.android.internal.util.CancelableCoroutine
 import im.vector.matrix.android.internal.util.MatrixCoroutineDispatchers
 import kotlinx.coroutines.GlobalScope
@@ -46,19 +42,11 @@
                     task.execute(task.params)
                 }
             }
-<<<<<<< HEAD
-            resultOrFailure.fold({
-                                     Timber.d(it, "Task failed")
-                                     task.callback.onFailure(it)
-                                 }, {
-                                     task.callback.onSuccess(it)
-                                 })
-=======
-            resultOrFailure.onError {
-                Timber.d(it, "Task failed")
-            }
+            resultOrFailure
+                    .onError {
+                        Timber.d(it, "Task failed")
+                    }
                     .foldToCallback(task.callback)
->>>>>>> 33f17e4c
         }
         return CancelableCoroutine(job)
     }
